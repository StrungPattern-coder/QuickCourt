import { Link, useNavigate, useLocation } from "react-router-dom";
import { Button } from "@/components/ui/button";
import { 
  DropdownMenu,
  DropdownMenuContent,
  DropdownMenuItem,
  DropdownMenuLabel,
  DropdownMenuSeparator,
  DropdownMenuTrigger,
} from "@/components/ui/dropdown-menu";
import { Avatar, AvatarFallback, AvatarImage } from "@/components/ui/avatar";
import { Sheet, SheetContent, SheetTrigger } from "@/components/ui/sheet";
import { User, Settings, LogOut, Menu, X } from "lucide-react";
import { useAuth } from "@/contexts/AuthContext";
import { useState, useEffect } from "react";
import AdminLoginDialog from '@/components/AdminLoginDialog';

const BrandNav = () => {
  const navigate = useNavigate();
  const location = useLocation();
  const { user, logout, isAuthenticated } = useAuth();
  const [scrollY, setScrollY] = useState(0);
  const [isScrolled, setIsScrolled] = useState(false);
  const [isMobileMenuOpen, setIsMobileMenuOpen] = useState(false);

  // Pages with hero sections that should have transparent navbar initially
  const heroPages = ['/'];

  const getInitials = (name: string) => {
    return name
      .split(' ')
      .map(n => n[0])
      .join('')
      .toUpperCase();
  };

  useEffect(() => {
    const handleScroll = () => {
      const currentScrollY = window.scrollY;
      setScrollY(currentScrollY);
      setIsScrolled(currentScrollY > 50);
    };

    window.addEventListener('scroll', handleScroll, { passive: true });
    return () => window.removeEventListener('scroll', handleScroll);
  }, []);

<<<<<<< HEAD
  // Check if we're on owner-specific pages
  const isOwnerPage = location.pathname.includes('/owner-dashboard') || 
                     location.pathname.includes('/manage-venues');

  // Determine navbar style based on scroll position and page type
  const getNavbarStyle = () => {
    // Force green theme for owner pages
    if (isOwnerPage) {
      return {
        background: 'bg-green-600 shadow-lg',
        textColor: 'text-white',
        logoColor: 'text-white',
        buttonStyle: 'text-white hover:bg-white/20',
        navBackground: 'bg-white/10 backdrop-blur-sm border-white/20',
        loginButton: 'bg-white text-green-600 hover:bg-gray-100'
      };
    }

    if (scrollY < window.innerHeight * 0.8) {
=======
  // Determine navbar style based on page and scroll position
  const getNavbarStyle = () => {
    const isHeroPage = heroPages.includes(location.pathname);
    
    if (isHeroPage && scrollY < window.innerHeight * 0.8) {
>>>>>>> bb1d4aa2
      // In hero section - transparent with white text
      return {
        background: 'transparent',
        textColor: 'text-white',
        logoColor: 'text-white',
        buttonStyle: 'text-white hover:bg-white/20',
        navBackground: 'bg-white/10 backdrop-blur-sm border-white/20',
        loginButton: 'bg-white text-green-600 hover:bg-gray-100'
      };
    } else {
      // Past hero section or non-hero pages - white background with dark text
      return {
        background: 'bg-white shadow-sm border-b border-gray-100',
        textColor: 'text-gray-900',
        logoColor: 'text-green-600',
        buttonStyle: 'text-gray-700 hover:bg-gray-100',
        navBackground: 'bg-gray-50/80 backdrop-blur-sm border-gray-200',
        loginButton: 'bg-green-600 text-white hover:bg-green-700'
      };
    }
  };

  const navStyle = getNavbarStyle();

<<<<<<< HEAD
  const handleLogoClick = () => {
    if (user?.role === 'OWNER') {
      navigate('/owner-dashboard');
    } else {
      navigate('/');
    }
=======
  const handleMobileNavClick = (path: string) => {
    setIsMobileMenuOpen(false);
    navigate(path);
>>>>>>> bb1d4aa2
  };

  return (
    <header className={`fixed top-0 left-0 right-0 z-[9999] transition-all duration-300 ${navStyle.background}`}>
      <nav className="container mx-auto flex items-center justify-between px-4 py-4">
<<<<<<< HEAD
        {/* Simple Logo */}
        <div className="px-6 py-3 flex items-center">
          <button 
            onClick={handleLogoClick}
            className={`text-xl font-bold tracking-tight transition-colors duration-300 ${navStyle.logoColor}`}
          >
=======
        {/* Logo */}
        <div className="px-2 sm:px-6 py-3 flex items-center">
          <Link to="/" className={`text-lg sm:text-xl font-bold tracking-tight transition-colors duration-300 ${navStyle.logoColor}`}>
>>>>>>> bb1d4aa2
            QuickCourt
          </button>
        </div>
        
<<<<<<< HEAD
        {/* Navigation Options */}
        <div className={`rounded-full p-1 flex items-center gap-1 border transition-all duration-300 ${navStyle.navBackground}`}>
          {/* Hide Play/Book/Train for owners */}
          {user?.role !== 'OWNER' && (
            <>
              <Button 
                variant="ghost" 
                className={`rounded-full px-6 transition-colors duration-300 ${navStyle.buttonStyle}`} 
                onClick={() => navigate('/play')}
              >
                Play
              </Button>
              <Button 
                variant="ghost" 
                className={`rounded-full px-6 transition-colors duration-300 ${navStyle.buttonStyle}`} 
                onClick={() => navigate('/book')}
              >
                Book
              </Button>
              <Button 
                variant="ghost" 
                className={`rounded-full px-6 transition-colors duration-300 ${navStyle.buttonStyle}`} 
                onClick={() => navigate('/train')}
              >
                Train
              </Button>
            </>
          )}
          
          {/* Owner specific navigation */}
          {user?.role === 'OWNER' && (
            <>
              <Button 
                variant="ghost" 
                className={`rounded-full px-6 transition-colors duration-300 ${navStyle.buttonStyle}`} 
                onClick={() => navigate('/owner-dashboard')}
              >
                Dashboard
              </Button>
              <Button 
                variant="ghost" 
                className={`rounded-full px-6 transition-colors duration-300 ${navStyle.buttonStyle}`} 
                onClick={() => navigate('/manage-venues')}
              >
                Manage Venues
              </Button>
            </>
          )}
=======
        {/* Desktop Navigation */}
        <div className={`hidden lg:flex rounded-full p-1 items-center gap-1 border transition-all duration-300 ${navStyle.navBackground}`}>
          <Button 
            variant="ghost" 
            className={`rounded-full px-6 transition-colors duration-300 ${navStyle.buttonStyle}`} 
            onClick={() => navigate('/play')}
          >
            Play
          </Button>
          <Button 
            variant="ghost" 
            className={`rounded-full px-6 transition-colors duration-300 ${navStyle.buttonStyle}`} 
            onClick={() => navigate('/book')}
          >
            Book
          </Button>
          <Button 
            variant="ghost" 
            className={`rounded-full px-6 transition-colors duration-300 ${navStyle.buttonStyle}`} 
            onClick={() => navigate('/train')}
          >
            Train
          </Button>
>>>>>>> bb1d4aa2
          
          {isAuthenticated ? (
            <DropdownMenu>
              <DropdownMenuTrigger asChild>
                <Button variant="ghost" className={`relative h-9 w-9 rounded-full ml-2 transition-colors duration-300 ${navStyle.buttonStyle}`}>
                  <Avatar className="h-9 w-9">
                    <AvatarImage src={user?.avatarUrl} alt={user?.fullName} />
                    <AvatarFallback className={`transition-colors duration-300 ${
                      isOwnerPage 
                        ? 'bg-white/20 text-white' 
                        : scrollY < window.innerHeight * 0.8 
                          ? 'bg-white/20 text-white' 
                          : 'bg-gray-200 text-gray-700'
                    }`}>
                      {user?.fullName ? getInitials(user.fullName) : 'U'}
                    </AvatarFallback>
                  </Avatar>
                </Button>
              </DropdownMenuTrigger>
              <DropdownMenuContent className="w-56" align="end" forceMount>
                <DropdownMenuLabel className="font-normal">
                  <div className="flex flex-col space-y-1">
                    <p className="text-sm font-medium leading-none">
                      {user?.fullName || 'User'}
                    </p>
                    <p className="text-xs leading-none text-muted-foreground">
                      {user?.email}
                    </p>
                  </div>
                </DropdownMenuLabel>
                <DropdownMenuSeparator />
                <DropdownMenuItem onClick={() => navigate('/profile')}>
                  <User className="mr-2 h-4 w-4" />
                  <span>Profile</span>
                </DropdownMenuItem>
                <DropdownMenuItem onClick={() => navigate('/my-bookings')}>
                  <Settings className="mr-2 h-4 w-4" />
                  <span>My Bookings</span>
                </DropdownMenuItem>
                {user?.role === 'ADMIN' && (
                  <>
                    <DropdownMenuItem onClick={() => navigate('/admin')}>
                      <Settings className="mr-2 h-4 w-4" />
                      <span>Admin Dashboard</span>
                    </DropdownMenuItem>
                    <DropdownMenuSeparator />
                  </>
                )}
                {user?.role === 'OWNER' && (
                  <>
<<<<<<< HEAD
                    <DropdownMenuItem onClick={() => navigate('/owner-dashboard')}>
                      <Settings className="mr-2 h-4 w-4" />
                      <span>Owner Dashboard</span>
                    </DropdownMenuItem>
                    <DropdownMenuItem onClick={() => navigate('/manage-venues')}>
                      <Settings className="mr-2 h-4 w-4" />
                      <span>Manage Venues</span>
=======
                    <DropdownMenuItem onClick={() => navigate('/owner/dashboard')}>
                      <Settings className="mr-2 h-4 w-4" />
                      <span>Owner Dashboard</span>
>>>>>>> bb1d4aa2
                    </DropdownMenuItem>
                    <DropdownMenuSeparator />
                  </>
                )}
                <DropdownMenuSeparator />
                <DropdownMenuItem onClick={logout}>
                  <LogOut className="mr-2 h-4 w-4" />
                  <span>Log out</span>
                </DropdownMenuItem>
              </DropdownMenuContent>
            </DropdownMenu>
          ) : (
            <Button 
              className={`ml-2 px-6 rounded-full font-medium transition-all duration-300 ${navStyle.loginButton}`} 
              onClick={() => navigate('/login')}
            >
              Login / Sign up
            </Button>
          )}
          <AdminLoginDialog />
        </div>

        {/* Mobile Navigation */}
        <div className="flex items-center space-x-2 lg:hidden">
          {isAuthenticated && (
            <DropdownMenu>
              <DropdownMenuTrigger asChild>
                <Button variant="ghost" className={`relative h-9 w-9 rounded-full transition-colors duration-300 ${navStyle.buttonStyle}`}>
                  <Avatar className="h-9 w-9">
                    <AvatarImage src={user?.avatarUrl} alt={user?.fullName} />
                    <AvatarFallback className={`transition-colors duration-300 ${scrollY < window.innerHeight * 0.8 ? 'bg-white/20 text-white' : 'bg-gray-200 text-gray-700'}`}>
                      {user?.fullName ? getInitials(user.fullName) : 'U'}
                    </AvatarFallback>
                  </Avatar>
                </Button>
              </DropdownMenuTrigger>
              <DropdownMenuContent className="w-56" align="end" forceMount>
                <DropdownMenuLabel className="font-normal">
                  <div className="flex flex-col space-y-1">
                    <p className="text-sm font-medium leading-none">
                      {user?.fullName || 'User'}
                    </p>
                    <p className="text-xs leading-none text-muted-foreground">
                      {user?.email}
                    </p>
                  </div>
                </DropdownMenuLabel>
                <DropdownMenuSeparator />
                <DropdownMenuItem onClick={() => navigate('/profile')}>
                  <User className="mr-2 h-4 w-4" />
                  <span>Profile</span>
                </DropdownMenuItem>
                <DropdownMenuItem onClick={() => navigate('/my-bookings')}>
                  <Settings className="mr-2 h-4 w-4" />
                  <span>My Bookings</span>
                </DropdownMenuItem>
                {user?.role === 'ADMIN' && (
                  <>
                    <DropdownMenuItem onClick={() => navigate('/admin')}>
                      <Settings className="mr-2 h-4 w-4" />
                      <span>Admin Dashboard</span>
                    </DropdownMenuItem>
                    <DropdownMenuSeparator />
                  </>
                )}
                {user?.role === 'OWNER' && (
                  <>
                    <DropdownMenuItem onClick={() => navigate('/owner/listing')}>
                      <Settings className="mr-2 h-4 w-4" />
                      <span>My Listings</span>
                    </DropdownMenuItem>
                    <DropdownMenuSeparator />
                  </>
                )}
                <DropdownMenuSeparator />
                <DropdownMenuItem onClick={logout}>
                  <LogOut className="mr-2 h-4 w-4" />
                  <span>Log out</span>
                </DropdownMenuItem>
              </DropdownMenuContent>
            </DropdownMenu>
          )}

          {/* Mobile Menu Button */}
          <Sheet open={isMobileMenuOpen} onOpenChange={setIsMobileMenuOpen}>
            <SheetTrigger asChild>
              <Button 
                variant="ghost" 
                size="sm"
                className={`transition-colors duration-300 ${navStyle.buttonStyle} p-2`}
              >
                <Menu className="h-6 w-6" />
              </Button>
            </SheetTrigger>
            <SheetContent side="right" className="w-[300px] sm:w-[400px]">
              <div className="flex flex-col space-y-4 mt-8">
                <Button
                  variant="ghost"
                  className="justify-start text-lg py-6"
                  onClick={() => handleMobileNavClick('/play')}
                >
                  🏸 Play
                </Button>
                <Button
                  variant="ghost"
                  className="justify-start text-lg py-6"
                  onClick={() => handleMobileNavClick('/book')}
                >
                  📅 Book
                </Button>
                <Button
                  variant="ghost"
                  className="justify-start text-lg py-6"
                  onClick={() => handleMobileNavClick('/train')}
                >
                  🏆 Train
                </Button>

                <div className="border-t pt-4 mt-6">
                  {!isAuthenticated ? (
                    <div className="space-y-2">
                      <Button 
                        className="w-full py-6 text-lg" 
                        onClick={() => handleMobileNavClick('/login')}
                      >
                        Login
                      </Button>
                      <Button 
                        variant="outline"
                        className="w-full py-6 text-lg" 
                        onClick={() => handleMobileNavClick('/signup')}
                      >
                        Sign Up
                      </Button>
                    </div>
                  ) : (
                    <div className="space-y-2">
                      <Button
                        variant="ghost"
                        className="justify-start w-full text-lg py-6"
                        onClick={() => handleMobileNavClick('/profile')}
                      >
                        <User className="mr-3 h-5 w-5" />
                        Profile
                      </Button>
                      <Button
                        variant="ghost"
                        className="justify-start w-full text-lg py-6"
                        onClick={() => handleMobileNavClick('/my-bookings')}
                      >
                        <Settings className="mr-3 h-5 w-5" />
                        My Bookings
                      </Button>
                      {user?.role === 'ADMIN' && (
                        <Button
                          variant="ghost"
                          className="justify-start w-full text-lg py-6"
                          onClick={() => handleMobileNavClick('/admin')}
                        >
                          <Settings className="mr-3 h-5 w-5" />
                          Admin Dashboard
                        </Button>
                      )}
                      {user?.role === 'OWNER' && (
                        <Button
                          variant="ghost"
                          className="justify-start w-full text-lg py-6"
                          onClick={() => handleMobileNavClick('/owner/listing')}
                        >
                          <Settings className="mr-3 h-5 w-5" />
                          My Listings
                        </Button>
                      )}
                      <Button
                        variant="ghost"
                        className="justify-start w-full text-lg py-6 text-red-600"
                        onClick={() => {
                          setIsMobileMenuOpen(false);
                          logout();
                        }}
                      >
                        <LogOut className="mr-3 h-5 w-5" />
                        Log out
                      </Button>
                    </div>
                  )}
                </div>
              </div>
            </SheetContent>
          </Sheet>
        </div>
      </nav>
    </header>
  );
};

export default BrandNav;<|MERGE_RESOLUTION|>--- conflicted
+++ resolved
@@ -45,33 +45,11 @@
     return () => window.removeEventListener('scroll', handleScroll);
   }, []);
 
-<<<<<<< HEAD
-  // Check if we're on owner-specific pages
-  const isOwnerPage = location.pathname.includes('/owner-dashboard') || 
-                     location.pathname.includes('/manage-venues');
-
-  // Determine navbar style based on scroll position and page type
-  const getNavbarStyle = () => {
-    // Force green theme for owner pages
-    if (isOwnerPage) {
-      return {
-        background: 'bg-green-600 shadow-lg',
-        textColor: 'text-white',
-        logoColor: 'text-white',
-        buttonStyle: 'text-white hover:bg-white/20',
-        navBackground: 'bg-white/10 backdrop-blur-sm border-white/20',
-        loginButton: 'bg-white text-green-600 hover:bg-gray-100'
-      };
-    }
-
-    if (scrollY < window.innerHeight * 0.8) {
-=======
   // Determine navbar style based on page and scroll position
   const getNavbarStyle = () => {
     const isHeroPage = heroPages.includes(location.pathname);
     
     if (isHeroPage && scrollY < window.innerHeight * 0.8) {
->>>>>>> bb1d4aa2
       // In hero section - transparent with white text
       return {
         background: 'transparent',
@@ -96,89 +74,21 @@
 
   const navStyle = getNavbarStyle();
 
-<<<<<<< HEAD
-  const handleLogoClick = () => {
-    if (user?.role === 'OWNER') {
-      navigate('/owner-dashboard');
-    } else {
-      navigate('/');
-    }
-=======
   const handleMobileNavClick = (path: string) => {
     setIsMobileMenuOpen(false);
     navigate(path);
->>>>>>> bb1d4aa2
   };
 
   return (
     <header className={`fixed top-0 left-0 right-0 z-[9999] transition-all duration-300 ${navStyle.background}`}>
       <nav className="container mx-auto flex items-center justify-between px-4 py-4">
-<<<<<<< HEAD
-        {/* Simple Logo */}
-        <div className="px-6 py-3 flex items-center">
-          <button 
-            onClick={handleLogoClick}
-            className={`text-xl font-bold tracking-tight transition-colors duration-300 ${navStyle.logoColor}`}
-          >
-=======
         {/* Logo */}
         <div className="px-2 sm:px-6 py-3 flex items-center">
           <Link to="/" className={`text-lg sm:text-xl font-bold tracking-tight transition-colors duration-300 ${navStyle.logoColor}`}>
->>>>>>> bb1d4aa2
             QuickCourt
-          </button>
+          </Link>
         </div>
         
-<<<<<<< HEAD
-        {/* Navigation Options */}
-        <div className={`rounded-full p-1 flex items-center gap-1 border transition-all duration-300 ${navStyle.navBackground}`}>
-          {/* Hide Play/Book/Train for owners */}
-          {user?.role !== 'OWNER' && (
-            <>
-              <Button 
-                variant="ghost" 
-                className={`rounded-full px-6 transition-colors duration-300 ${navStyle.buttonStyle}`} 
-                onClick={() => navigate('/play')}
-              >
-                Play
-              </Button>
-              <Button 
-                variant="ghost" 
-                className={`rounded-full px-6 transition-colors duration-300 ${navStyle.buttonStyle}`} 
-                onClick={() => navigate('/book')}
-              >
-                Book
-              </Button>
-              <Button 
-                variant="ghost" 
-                className={`rounded-full px-6 transition-colors duration-300 ${navStyle.buttonStyle}`} 
-                onClick={() => navigate('/train')}
-              >
-                Train
-              </Button>
-            </>
-          )}
-          
-          {/* Owner specific navigation */}
-          {user?.role === 'OWNER' && (
-            <>
-              <Button 
-                variant="ghost" 
-                className={`rounded-full px-6 transition-colors duration-300 ${navStyle.buttonStyle}`} 
-                onClick={() => navigate('/owner-dashboard')}
-              >
-                Dashboard
-              </Button>
-              <Button 
-                variant="ghost" 
-                className={`rounded-full px-6 transition-colors duration-300 ${navStyle.buttonStyle}`} 
-                onClick={() => navigate('/manage-venues')}
-              >
-                Manage Venues
-              </Button>
-            </>
-          )}
-=======
         {/* Desktop Navigation */}
         <div className={`hidden lg:flex rounded-full p-1 items-center gap-1 border transition-all duration-300 ${navStyle.navBackground}`}>
           <Button 
@@ -202,7 +112,6 @@
           >
             Train
           </Button>
->>>>>>> bb1d4aa2
           
           {isAuthenticated ? (
             <DropdownMenu>
@@ -210,13 +119,7 @@
                 <Button variant="ghost" className={`relative h-9 w-9 rounded-full ml-2 transition-colors duration-300 ${navStyle.buttonStyle}`}>
                   <Avatar className="h-9 w-9">
                     <AvatarImage src={user?.avatarUrl} alt={user?.fullName} />
-                    <AvatarFallback className={`transition-colors duration-300 ${
-                      isOwnerPage 
-                        ? 'bg-white/20 text-white' 
-                        : scrollY < window.innerHeight * 0.8 
-                          ? 'bg-white/20 text-white' 
-                          : 'bg-gray-200 text-gray-700'
-                    }`}>
+                    <AvatarFallback className={`transition-colors duration-300 ${scrollY < window.innerHeight * 0.8 ? 'bg-white/20 text-white' : 'bg-gray-200 text-gray-700'}`}>
                       {user?.fullName ? getInitials(user.fullName) : 'U'}
                     </AvatarFallback>
                   </Avatar>
@@ -253,19 +156,9 @@
                 )}
                 {user?.role === 'OWNER' && (
                   <>
-<<<<<<< HEAD
-                    <DropdownMenuItem onClick={() => navigate('/owner-dashboard')}>
-                      <Settings className="mr-2 h-4 w-4" />
-                      <span>Owner Dashboard</span>
-                    </DropdownMenuItem>
-                    <DropdownMenuItem onClick={() => navigate('/manage-venues')}>
-                      <Settings className="mr-2 h-4 w-4" />
-                      <span>Manage Venues</span>
-=======
                     <DropdownMenuItem onClick={() => navigate('/owner/dashboard')}>
                       <Settings className="mr-2 h-4 w-4" />
                       <span>Owner Dashboard</span>
->>>>>>> bb1d4aa2
                     </DropdownMenuItem>
                     <DropdownMenuSeparator />
                   </>
